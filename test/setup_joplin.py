"""Module for setting up a joplin instance."""

import json
import os
import stat
import subprocess
import time
from typing import Any, Callable, Optional

import requests
from xvfbwrapper import Xvfb


def download_joplin(destination: str) -> None:
    """Download the joplin desktop app if not already done."""
    if not os.path.exists(destination):
        # TODO: How to download the latest release?
        response = requests.get(
<<<<<<< HEAD
            "https://github.com/laurent22/joplin/releases/download/v2.4.9/"
            "Joplin-2.4.9.AppImage"
=======
            "https://github.com/laurent22/joplin/releases/download/v2.5.4/Joplin-2.5.4.AppImage"  # noqa: E501
>>>>>>> 3211ea9b
        )
        response.raise_for_status()
        with open(destination, "wb") as outfile:
            outfile.write(response.content)
    if not os.access(destination, os.X_OK):
        # add the executable flag
        os.chmod(destination, os.stat(destination).st_mode | stat.S_IEXEC)


def configure_webclipper_autostart(profile: str) -> None:
    """
    Configure the webclipper to start at the first autostart.
    See: https://discourse.joplinapp.org/t/how-to-start-webclipper-headless/20789/4
    """
    webclipper_setting = "clipperServer.autoStart"
    settings_file = f"{profile}/settings.json"

    os.makedirs(profile, exist_ok=True)
    if os.path.exists(settings_file):
        with open(settings_file) as infile:
            settings = json.loads(infile.read())
        if settings.get(webclipper_setting, False):
            return  # autostart is already activated

    # set webclipper autostart setting
    with open(settings_file, "w") as outfile:
        json.dump({webclipper_setting: True, "locale": "en_US"}, outfile)


def wait_for(func: Callable[..., Any], interval: float = 0.5, timeout: int = 5) -> Any:
    """Wait for an arbitrary function to return not None."""
    mustend = time.time() + timeout
    while time.time() < mustend:
        result = func()
        if result is not None:
            return result
        time.sleep(interval)
    raise TimeoutError(f"Function didn't return a valid value {result}.")


class JoplinApp:
    """Represents a joplin application."""

    def __init__(self, app_path: str, profile: str = "test_profile"):
        self.xvfb = xvfb = Xvfb()
        xvfb.start()

        configure_webclipper_autostart(profile)
        self.joplin_process = subprocess.Popen(
            [app_path, "--profile", profile, "--no-welcome"],
            stdout=subprocess.DEVNULL,
            stderr=subprocess.DEVNULL,
        )

        # Get the api token from the settings file. Might break at some time,
        # but is the most convenient for now.
        def get_token() -> Optional[str]:
            with open(f"{profile}/settings.json") as infile:
                settings = json.loads(infile.read())
            api_token: Optional[str] = settings.get("api.token")
            return api_token

        self.api_token = wait_for(get_token, timeout=20)

        # Wait until the API is available.
        # TODO: hardcoded url
        def api_available() -> Optional[bool]:
            try:
                response = requests.get("http://localhost:41184/ping")
                if response.status_code == 200:
                    return True
            except Exception:
                pass
            return None

        wait_for(api_available, timeout=20)

    def stop(self) -> None:
        """Stop the joplin app and the corresponding xvfb."""
        self.xvfb.stop()
        self.joplin_process.terminate()
        self.joplin_process.wait()<|MERGE_RESOLUTION|>--- conflicted
+++ resolved
@@ -16,12 +16,8 @@
     if not os.path.exists(destination):
         # TODO: How to download the latest release?
         response = requests.get(
-<<<<<<< HEAD
-            "https://github.com/laurent22/joplin/releases/download/v2.4.9/"
-            "Joplin-2.4.9.AppImage"
-=======
-            "https://github.com/laurent22/joplin/releases/download/v2.5.4/Joplin-2.5.4.AppImage"  # noqa: E501
->>>>>>> 3211ea9b
+            "https://github.com/laurent22/joplin/releases/download/v2.5.4/"
+            "Joplin-2.5.4.AppImage"
         )
         response.raise_for_status()
         with open(destination, "wb") as outfile:
