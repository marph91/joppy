"""Tests for the joplin python API."""

import enum
import itertools
import logging
import mimetypes
import os
import random
from re import sub
import string
import tempfile
import time
from typing import cast, Iterable, Tuple
import unittest

from parameterized import parameterized
import requests

from joppy.api import Api, JoplinKwargs
from joppy import tools
from . import setup_joplin


os.makedirs("test_output", exist_ok=True)
logging.basicConfig(
    filename="test_output/test.log",
    filemode="w",
    format="%(asctime)s [%(levelname)s]: %(message)s",
    level=logging.DEBUG,
)


SLOW_TESTS = bool(os.getenv("SLOW_TESTS", ""))
PROFILE = "test_profile"
API_TOKEN = os.getenv("API_TOKEN", "")
APP = None


def with_resource(func):
    """Create a dummy resource and return it's filename."""

    def inner_decorator(self, *args, **kwargs):
        # TODO: Check why TemporaryFile() doesn't work.
        with tempfile.TemporaryDirectory() as tmpdirname:
            filename = f"{tmpdirname}/dummy.raw"
            open(filename, "w").close()

            return func(self, *args, **kwargs, filename=filename)

    return inner_decorator


class ChangeType(enum.Enum):
    # https://joplinapp.org/api/references/rest_api/#properties-4
    CREATED = 1
    UPDATED = 2
    DELETED = 3


class ItemType(enum.Enum):
    # https://joplinapp.org/api/references/rest_api/#item-type-ids
    NOTE = 1
    FOLDER = 2
    SETTING = 3
    RESOURCE = 4
    TAG = 5
    NOTE_TAG = 6
    SEARCH = 7
    ALARM = 8
    MASTER_KEY = 9
    ITEM_CHANGE = 10
    NOTE_RESOURCE = 11
    RESOURCE_LOCAL_STATE = 12
    REVISION = 13
    MIGRATION = 14
    SMART_FILTER = 15
    COMMAND = 16


def setUpModule():
    # TODO: When splitting in multiple files, this needs to be run at start of the
    # testsuite.
    global API_TOKEN, APP
    if not API_TOKEN:
        app_path = "./joplin.AppImage"
        setup_joplin.download_joplin(app_path)
        APP = setup_joplin.JoplinApp(app_path, profile=PROFILE)
        API_TOKEN = APP.api_token


def tearDownModule():
    if APP is not None:
        APP.stop()


class TestBase(unittest.TestCase):
    empty_search = {"items": [], "has_more": False}

    def setUp(self):
        super().setUp()
        self.api = Api(token=API_TOKEN)
        # Note: Notes get deleted automatically.
        self.api.delete_all_notebooks()
        self.api.delete_all_resources()
        self.api.delete_all_tags()

    @staticmethod
    def get_random_id() -> str:
        """Return a random, valid ID."""
        # https://stackoverflow.com/a/2782859/7410886
        return f"{random.randrange(16**32):032x}"

    @staticmethod
    def get_random_string(length: int = 8, exclude: str = "") -> str:
        """Return a random string."""
        characters = string.printable
        for character in exclude:
            characters = characters.replace(character, "")
        return "".join(random.choice(characters) for _ in range(length))

    @staticmethod
    def is_id_valid(id_: str) -> bool:
        """
        Check whether a string is a valid id. See:
        https://joplinapp.org/api/references/rest_api/#creating-a-note-with-a-specific-id.
        """
        if len(id_) != 32:
            return False
        # https://stackoverflow.com/a/11592279/7410886
        try:
            int(id_, 16)
        except ValueError:
            return False
        return True

    @staticmethod
    def is_timestamp_valid(timestamp: int) -> bool:
        """Check whether a timestamp is valid."""
        # https://joplinapp.org/api/references/rest_api/#about-the-property-types
        return 0 <= timestamp <= int(time.time() * 1000)  # ms

    @staticmethod
    def get_combinations(
        iterable: Iterable[str], max_combinations: int = 100
    ) -> Iterable[Tuple[str, ...]]:
        """Get some combinations of an iterable."""
        # https://stackoverflow.com/a/10465588
        # TODO: Randomize fully. For now the combinations are sorted by length.
        list_ = list(iterable)
        lengths = list(range(1, len(list_) + 1))
        random.shuffle(lengths)
        combinations = itertools.chain.from_iterable(
            itertools.combinations(list_, r)
            for r in lengths
            # shuffle each iteration
            if random.shuffle(list_) is None  # type: ignore [func-returns-value]
        )
        return itertools.islice(combinations, max_combinations)


class Event(TestBase):
    properties = [
        # fmt: off
        "id", "item_type", "item_id", "type", "created_time",
        # "source", "before_change_item",
        # fmt: on
    ]
    default_properties = ["id", "item_type", "item_id", "type", "created_time"]

    def generate_event(self) -> None:
        """Generate an event and wait until it's available."""
        current_cursor = self.api.get_events()["cursor"]
        events_before = len(self.api.get_all_events(cursor=current_cursor))
        # For now only notes trigger events:
        # https://joplinapp.org/api/references/rest_api/#events
        self.api.add_notebook()
        self.api.add_note()

        def compare_event_count():
            event_count = len(self.api.get_all_events(cursor=current_cursor))
            return event_count if event_count == events_before + 1 else None

        # Wait until the event is available.
        setup_joplin.wait_for(compare_event_count, interval=0.1, timeout=1)

    def test_get_event(self):
        """Get a specific event."""
        current_cursor = self.api.get_events()["cursor"]
        self.generate_event()
        last_event = self.api.get_events(cursor=current_cursor)["items"][-1]
        event = self.api.get_event(id_=last_event["id"])

        self.assertEqual(list(event.keys()), self.default_properties + ["type_"])
        self.assertIn(event["item_type"], {item.value for item in ItemType})
        self.assertTrue(self.is_id_valid(event["item_id"]))
        self.assertEqual(event["type"], ChangeType.CREATED.value)
        self.assertTrue(self.is_timestamp_valid(event["created_time"]))
        self.assertEqual(event["type_"], ItemType.ITEM_CHANGE.value)

        for property_ in self.default_properties:
            # https://github.com/python/mypy/issues/7178
            self.assertEqual(event[property_], event[property_])  # type: ignore [misc]

    def test_get_events_by_cursor(self):
        """Get all events by specifying a cursor of 0."""
        self.generate_event()
        events = self.api.get_events(cursor=0)

        previous_created_time = 0
        previous_id = 0
        for event in events["items"]:
            # TODO: id is int only for events. Find a way to abstract it.
            current_id = cast(int, event["id"])
            current_created_time = event["created_time"]
            self.assertGreater(current_created_time, previous_created_time)
            self.assertGreater(current_id, previous_id)
            previous_created_time = current_created_time
            previous_id = current_id
            self.assertEqual(list(event.keys()), self.default_properties)

    def test_get_events_empty(self):
        """
        If no cursor is given, the latest cursor is returned to retrieve future events.
        """
        events = self.api.get_events()
        self.assertEqual(events["items"], [])
        self.assertFalse(events["has_more"])
        self.assertIn("cursor", events)

    def test_get_events_valid_properties(self):
        """Try to get specific properties of an event."""
        # TODO: Doesn't work with cursor=0
        property_combinations = self.get_combinations(self.properties)
        for properties in property_combinations:
            events = self.api.get_events(fields=",".join(properties))
            for event in events["items"]:
                self.assertEqual(list(event.keys()), list(properties))


class Note(TestBase):
    properties = [
        # fmt: off
        "id", "parent_id", "title", "body", "created_time", "updated_time",
        "is_conflict", "latitude", "longitude", "altitude", "author", "source_url",
        "is_todo", "todo_due", "todo_completed", "source", "source_application",
        "application_data", "order", "user_created_time", "user_updated_time",
        "encryption_cipher_text", "encryption_applied", "markup_language",
        "is_shared", "share_id", "conflict_original_id",
        # "body_html", "base_url", "image_data_url", "crop_rect",
        # fmt: on
    ]
    default_properties = ["id", "parent_id", "title"]

    def test_add(self):
        """Add a note to an existing notebook."""
        parent_id = self.api.add_notebook()
        id_ = self.api.add_note()

        self.assertTrue(self.is_id_valid(parent_id))
        self.assertTrue(self.is_id_valid(id_))

        notes = self.api.get_notes()["items"]
        self.assertEqual(len(notes), 1)
        self.assertEqual(notes[0]["id"], id_)
        self.assertEqual(notes[0]["parent_id"], parent_id)

    def test_add_attach_image(self):
        """Add a note with an image attached."""
        self.api.add_notebook()
        image_data = tools.encode_base64("test/grant_authorization_button.png")
        note_id = self.api.add_note(
            image_data_url=f"data:image/png;base64,{image_data}"
        )

        # Check that there is a resource.
        resources = self.api.get_resources()["items"]
        self.assertEqual(len(resources), 1)
        resource_id = resources[0]["id"]

        # Verify the resource is attached to the note.
        resources = self.api.get_resources(note_id=note_id)["items"]
        self.assertEqual(len(resources), 1)
        self.assertEqual(resources[0]["id"], resource_id)

    def test_add_no_notebook(self):
        """A note has to be added to an existing notebook."""
        with self.assertRaises(requests.exceptions.HTTPError) as context:
            self.api.add_note()
        self.assertEqual(context.exception.response.status_code, 500)
        self.assertIn(
            "Internal Server Error: Cannot find folder for note",
            context.exception.response.json()["error"],
        )

    def test_delete(self):
        """Add and then delete a note."""
        self.api.add_notebook()
        id_ = self.api.add_note()
        notes = self.api.get_notes()
        self.assertEqual(len(notes["items"]), 1)

        self.api.delete_note(id_=id_)
        self.assertEqual(self.api.get_notes(), self.empty_search)

    def test_get_note(self):
        """Get a specific note."""
        self.api.add_notebook()
        id_ = self.api.add_note()
        note = self.api.get_note(id_=id_)
        self.assertEqual(list(note.keys()), self.default_properties + ["type_"])
        self.assertEqual(note["type_"], ItemType.NOTE.value)

    def test_get_notes(self):
        """Get all notes."""
        self.api.add_notebook()
        self.api.add_note()
        notes = self.api.get_notes()
        self.assertEqual(len(notes["items"]), 1)
        self.assertFalse(notes["has_more"])
        for note in notes["items"]:
            self.assertEqual(list(note.keys()), self.default_properties)

    def test_get_all_notes(self):
        """Get all notes, unpaginated."""
        self.api.add_notebook()
        # Small limit and count to create/remove as less as possible items.
        count, limit = random.randint(1, 10), random.randint(1, 10)
        for _ in range(count):
            self.api.add_note()
        self.assertEqual(
            len(self.api.get_notes(limit=limit)["items"]), min(limit, count)
        )
        self.assertEqual(len(self.api.get_all_notes(limit=limit)), count)

    def test_get_notes_too_many_ids(self):
        """At maximum one parent ID can be used to obtain notes."""
        with self.assertRaises(ValueError):
            self.api.get_notes(notebook_id="1", tag_id="2")

    def test_get_notes_valid_properties(self):
        """Try to get specific properties of a note."""
        self.api.add_notebook()
        self.api.add_note()
        property_combinations = self.get_combinations(self.properties)
        for properties in property_combinations:
            notes = self.api.get_notes(fields=",".join(properties))
            for note in notes["items"]:
                self.assertEqual(list(note.keys()), list(properties))

    def test_move(self):
        """Move a note from one notebook to another."""
        notebook_1_id = self.api.add_notebook()
        notebook_2_id = self.api.add_notebook()
        id_ = self.api.add_note(parent_id=notebook_1_id)

        note = self.api.get_note(id_=id_)
        self.assertEqual(note["parent_id"], notebook_1_id)

        self.api.modify_note(id_=id_, parent_id=notebook_2_id)
        note = self.api.get_note(id_=id_)
        self.assertEqual(note["parent_id"], notebook_2_id)


class Notebook(TestBase):
    properties = [
        # fmt: off
        "id", "title", "created_time", "updated_time",
        "user_created_time", "user_updated_time", "encryption_cipher_text",
        "encryption_applied", "parent_id", "is_shared", "share_id",
        # fmt: on
    ]
    default_properties = ["id", "parent_id", "title"]

    def test_add(self):
        """Add a notebook."""
        id_ = self.api.add_notebook()

        self.assertTrue(self.is_id_valid(id_))

        notebooks = self.api.get_notebooks()["items"]
        self.assertEqual(len(notebooks), 1)
        self.assertEqual(notebooks[0]["id"], id_)

    def test_get_notebook(self):
        """Get a specific notebook."""
        id_ = self.api.add_notebook()
        notebook = self.api.get_notebook(id_=id_)
        # TODO: properties instead of default_properties
        self.assertEqual(list(notebook.keys()), self.properties + ["type_"])
        self.assertEqual(notebook["type_"], ItemType.FOLDER.value)

    def test_get_notebooks(self):
        """Get all notebooks."""
        self.api.add_notebook()
        notebooks = self.api.get_notebooks()
        self.assertEqual(len(notebooks["items"]), 1)
        self.assertFalse(notebooks["has_more"])
        for notebook in notebooks["items"]:
            self.assertEqual(list(notebook.keys()), self.default_properties)

    def test_get_all_notebooks(self):
        """Get all notebooks, unpaginated."""
        # Small limit and count to create/remove as less as possible items.
        count, limit = random.randint(1, 10), random.randint(1, 10)
        for _ in range(count):
            self.api.add_notebook()
        self.assertEqual(
            len(self.api.get_notebooks(limit=limit)["items"]), min(limit, count)
        )
        self.assertEqual(len(self.api.get_all_notebooks(limit=limit)), count)

    def test_get_notebooks_invalid_property(self):
        """Try to get an non existent property of notebooks."""
        self.api.add_notebook()
        invalid_property = "invalid_property"
        with self.assertRaises(requests.exceptions.HTTPError) as context:
            self.api.get_notebooks(fields=invalid_property)
        self.assertEqual(context.exception.response.status_code, 500)
        self.assertIn(
            "Internal Server Error: Error: SQLITE_ERROR: no such column: "
            f"{invalid_property}",
            context.exception.response.json()["error"],
        )

    def test_get_notebooks_valid_properties(self):
        """Try to get specific properties of a notebook."""
        self.api.add_notebook()
        property_combinations = self.get_combinations(self.properties)
        for properties in property_combinations:
            notebooks = self.api.get_notebooks(fields=",".join(properties))
            for notebook in notebooks["items"]:
                self.assertEqual(list(notebook.keys()), list(properties))

    def test_move(self):
        """Move a root notebok to another notebook. It's now a subnotebook."""
        first_id = self.api.add_notebook()
        second_id = self.api.add_notebook()
        self.assertEqual(self.api.get_notebook(id_=first_id)["parent_id"], "")
        self.assertEqual(self.api.get_notebook(id_=second_id)["parent_id"], "")

        self.api.modify_notebook(id_=first_id, parent_id=second_id)
        self.assertEqual(self.api.get_notebook(id_=first_id)["parent_id"], second_id)
        self.assertEqual(self.api.get_notebook(id_=second_id)["parent_id"], "")


class Ping(TestBase):
    def test_ping(self):
        """Ping should return the test string."""
        ping = self.api.ping()
        self.assertEqual(ping.text, "JoplinClipperServer")

    @parameterized.expand(("delete", "post", "put"))
    def test_ping_wrong_method(self, method):
        """Pinging the wrong method should return an error code."""
        with self.assertRaises(requests.exceptions.HTTPError) as context:
            getattr(self.api, method)("/ping")
        self.assertEqual(context.exception.response.status_code, 405)


class Resource(TestBase):
    properties = [
        # fmt: off
        "id", "title", "mime", "filename", "created_time", "updated_time",
        "user_created_time", "user_updated_time", "file_extension",
        "encryption_cipher_text", "encryption_applied", "encryption_blob_encrypted",
        "size", "is_shared", "share_id",
        # fmt: on
    ]
    default_properties = ["id", "title"]

    @with_resource
    def test_add(self, filename):
        """Add a resource."""
        id_ = self.api.add_resource(filename=filename)
        self.assertTrue(self.is_id_valid(id_))

        resources = self.api.get_resources()["items"]
        self.assertEqual(len(resources), 1)
        self.assertEqual(resources[0]["id"], id_)

    @with_resource
    def test_add_to_note(self, filename):
        """Add a resource to an existing note."""
        self.api.add_notebook()
        note_id = self.api.add_note()
        resource_id = self.api.add_resource(filename=filename)
        self.api.add_resource_to_note(resource_id=resource_id, note_id=note_id)

        # Verify the resource is attached to the note.
        resources = self.api.get_resources(note_id=note_id)["items"]
        self.assertEqual(len(resources), 1)
        self.assertEqual(resources[0]["id"], resource_id)

        # TODO: Seems to be not working.
        # notes = self.api.get_notes(resource_id=resource_id)["items"]
        # self.assertEqual(len(notes), 1)
        # self.assertEqual(notes[0]["id"], note_id)

    @with_resource
    def test_delete(self, filename):
        """Add and then delete a resource."""
        id_ = self.api.add_resource(filename=filename)
        resources = self.api.get_resources()
        self.assertEqual(len(resources["items"]), 1)

        self.api.delete_resource(id_=id_)
        self.assertEqual(self.api.get_resources(), self.empty_search)
        self.assertEqual(os.listdir(f"{PROFILE}/resources"), [])

    @with_resource
    def test_get_resource(self, filename):
        """Get a specific resource."""
        id_ = self.api.add_resource(filename=filename)
        resource = self.api.get_resource(id_=id_)
        self.assertEqual(list(resource.keys()), self.default_properties + ["type_"])
        self.assertEqual(resource["type_"], ItemType.RESOURCE.value)

    @with_resource
    def test_get_resources(self, filename):
        """Get all resources."""
        self.api.add_resource(filename=filename)
        resources = self.api.get_resources()
        self.assertEqual(len(resources["items"]), 1)
        self.assertFalse(resources["has_more"])
        for resource in resources["items"]:
            self.assertEqual(list(resource.keys()), self.default_properties)

    @with_resource
    def test_get_all_resources(self, filename):
        """Get all resources, unpaginated."""
        # Small limit and count to create/remove as less as possible items.
        count, limit = random.randint(1, 10), random.randint(1, 10)
        for _ in range(count):
            self.api.add_resource(filename=filename)
        self.assertEqual(
            len(self.api.get_resources(limit=limit)["items"]), min(limit, count)
        )
        self.assertEqual(len(self.api.get_all_resources(limit=limit)), count)

    @with_resource
    def test_get_resources_valid_properties(self, filename):
        """Try to get specific properties of a resource."""
        self.api.add_resource(filename=filename)
        property_combinations = self.get_combinations(self.properties)
        for properties in property_combinations:
            resources = self.api.get_resources(fields=",".join(properties))
            for resource in resources["items"]:
                self.assertEqual(list(resource.keys()), list(properties))

    @with_resource
    def test_modify_title(self, filename):
        """Modify a resource title."""
        id_ = self.api.add_resource(filename=filename)

        new_title = self.get_random_string()
        self.api.modify_resource(id_=id_, title=new_title)
        self.assertEqual(self.api.get_resource(id_=id_)["title"], new_title)

    @with_resource
    def test_check_derived_properties(self, filename):
        """Check the derived properties. I. e. mime type, extension and size."""
        for file_ in ["test/grant_authorization_button.png", filename]:
            id_ = self.api.add_resource(filename=file_)
            resource = self.api.get_resource(id_=id_, fields="mime,file_extension,size")
            mime_type, _ = mimetypes.guess_type(file_)
            self.assertEqual(
                resource["mime"],
                mime_type if mime_type is not None else "application/octet-stream",
            )
            self.assertEqual(resource["file_extension"], os.path.splitext(file_)[1][1:])
            self.assertEqual(resource["size"], os.path.getsize(file_))

    @with_resource
    def test_check_property_title(self, filename):
        """Check the title of a resource."""
        title = self.get_random_string()
        id_ = self.api.add_resource(filename=filename, title=title)
        resource = self.api.get_resource(id_=id_)
        self.assertEqual(resource["title"], title)


# TODO: Add more tests for the search parameter.
class Search(TestBase):
    def test_empty(self):
        """Search should succeed, even if there is no result item."""
        self.assertEqual(self.api.search(query="*"), self.empty_search)

    def test_notes(self):
        """
        Wildcard search for all notes is disabled, because of performance reasons.
        See: https://github.com/laurent22/joplin/issues/5546
        """
        self.api.add_notebook()
        self.api.add_note()
        self.assertEqual(self.api.search(query="*"), self.empty_search)
        self.assertEqual(self.api.search(query="*", type="note"), self.empty_search)

    def test_notebooks(self):
        """Search by notebooks and search endpoint should yield same results."""
        self.api.add_notebook()
        self.assertEqual(
            self.api.search(query="*", type="folder"),
            self.api.get_notebooks(),
        )

    @with_resource
    def test_resources(self, filename):
        """Search by resources and search endpoint should yield same results."""
        self.api.add_resource(filename=filename)
        self.assertEqual(
            self.api.search(query="*", type="resource"),
            self.api.get_resources(),
        )

    def test_tags(self):
        """Search by tags and search endpoint should yield same results."""
        self.api.add_tag()
        self.assertEqual(
            self.api.search(query="*", type="tag"),
            self.api.get_tags(),
        )

    def test_master_key(self):
        """There is no master key configured."""
        self.assertEqual(
            self.api.search(query="*", type="master_key"),
            self.empty_search,
        )

    def test_non_searchable(self):
        """Check if the non searchable types throw an error."""
        # fmt: off
        for type_ in ("setting", "note_tag", "search", "alarm", "item_change",
                      "note_resource", "resource_local_state", "revision", "migration",
                      "smart_filter", "command"):
            with self.assertRaises(requests.exceptions.HTTPError) as context:
                self.api.search(query="*", type=type_)
            self.assertEqual(context.exception.response.status_code, 500)
        # fmt: on

    def test_pagination(self):
        """If there are more than 10 items, the results will be paginated."""
        limit = 10  # maximum 100

        for _ in range(limit + 1):
            self.api.add_notebook()

        query: JoplinKwargs = {"query": "*", "type": "folder", "limit": limit}
        search_result = self.api.search(**query)
        self.assertEqual(len(search_result["items"]), limit)
        self.assertTrue(search_result["has_more"])

        query["page"] = 2
        search_result = self.api.search(**query)
        self.assertEqual(len(search_result["items"]), 1)
        self.assertFalse(search_result["has_more"])

<<<<<<< HEAD
    def test_search_query_special_chars(self):
        """
        Search should succeed even with special characters.
        See: https://github.com/marph91/joppy/issues/5
        """
        queries = (
            (
                "https://books.google.com.br/books?id=vaZFBgAAQBAJ&pg=PA83&dq=lakatos+"
                "copernicus&hl=pt-BR&sa=X&ved=0ahUKEwjewoWZ6q7hAhUNJ7kGHdy5CZUQ6AEIUDA"
                r"F#v=onepage&q=lakatos%20copernicus&f=false"
            ),
            (
                "https://www.facebook.com/photo.php?fbid=621934757910715&set=a.1437947"
                "52391387&type=3&app=fbl"
            ),
            r"foo# ?bar%+!baz",
            self.get_random_string(),
        )

        for query in queries:
            self.api.add_notebook(title=query)
            result = self.api.search(query=query, type="folder")
            self.assertEqual(len(result["items"]), 1)
            self.assertEqual(result["items"][0]["title"], query)
=======
    def test_search_all(self):
        """Search notebooks and return all results, unpaginated."""
        # Small limit and count to create/remove as less as possible items.
        count, limit = random.randint(1, 10), random.randint(1, 10)
        title = self.get_random_string()
        query: JoplinKwargs = {"query": title, "type": "folder", "limit": limit}
        for _ in range(count):
            self.api.add_notebook(title=title)
        self.assertEqual(len(self.api.search(**query)["items"]), min(limit, count))
        self.assertEqual(len(self.api.search_all(**query)), count)
>>>>>>> 3211ea9b


class Tag(TestBase):
    properties = [
        # fmt: off
        "id", "parent_id", "title", "created_time", "updated_time",
        "user_created_time", "user_updated_time", "encryption_cipher_text",
        "encryption_applied", "is_shared",
        # fmt: on
    ]
    default_properties = ["id", "parent_id", "title"]

    def test_add_no_note(self):
        """Tags can be added even without notes."""
        id_ = self.api.add_tag()

        tags = self.api.get_tags()["items"]
        self.assertEqual(len(tags), 1)
        self.assertEqual(tags[0]["id"], id_)

    def test_add_to_note(self):
        """Add a tag to an existing note."""
        self.api.add_notebook()
        note_id = self.api.add_note()
        tag_id = self.api.add_tag()
        self.api.add_tag_to_note(tag_id=tag_id, note_id=note_id)

        notes = self.api.get_notes(tag_id=tag_id)["items"]
        self.assertEqual(len(notes), 1)
        self.assertEqual(notes[0]["id"], note_id)

    def test_add_with_parent(self):
        """Add a tag as child for an existing note."""
        self.api.add_notebook()
        parent_id = self.api.add_note()
        id_ = self.api.add_tag(parent_id=parent_id)

        self.assertTrue(self.is_id_valid(parent_id))
        self.assertTrue(self.is_id_valid(id_))

        tags = self.api.get_tags()["items"]
        self.assertEqual(len(tags), 1)
        self.assertEqual(tags[0]["id"], id_)
        self.assertEqual(tags[0]["parent_id"], parent_id)

    def test_add_duplicated_name(self):
        """Tag names have to be unique."""
        # Note: Tags are always lower case:
        # https://discourse.joplinapp.org/t/tags-lower-case-only/4220
        # Note: Whitespace chars are substituted.
        tag_name = self.get_random_string(exclude=string.whitespace)

        self.api.add_tag(title=tag_name)
        with self.assertRaises(requests.exceptions.HTTPError) as context:
            self.api.add_tag(title=tag_name)
        self.assertEqual(context.exception.response.status_code, 500)
        self.assertIn(
            f'Internal Server Error: The tag "{tag_name.lower()}" already exists',
            context.exception.response.json()["error"],
        )

    def test_add_duplicated_id(self):
        """Tag IDs have to be unique."""
        tag_id = self.get_random_id()

        self.api.add_tag(id_=tag_id)
        with self.assertRaises(requests.exceptions.HTTPError) as context:
            self.api.add_tag(id_=tag_id)
        self.assertEqual(context.exception.response.status_code, 500)
        self.assertIn(
            "Internal Server Error: Error: SQLITE_CONSTRAINT: UNIQUE constraint failed",
            context.exception.response.json()["error"],
        )

    def test_get_tag(self):
        """Get a specific tag."""
        id_ = self.api.add_tag()
        tag = self.api.get_tag(id_=id_)
        self.assertEqual(list(tag.keys()), self.default_properties + ["type_"])
        self.assertEqual(tag["type_"], ItemType.TAG.value)

    def test_get_tags(self):
        """Get all tags."""
        self.api.add_tag()
        tags = self.api.get_tags()
        self.assertEqual(len(tags["items"]), 1)
        self.assertFalse(tags["has_more"])
        for tag in tags["items"]:
            self.assertEqual(list(tag.keys()), self.default_properties)

    def test_get_all_tags(self):
        """Get all tags, unpaginated."""
        # Small limit and count to create/remove as less as possible items.
        count, limit = random.randint(1, 10), random.randint(1, 10)
        for _ in range(count):
            self.api.add_tag()
        self.assertEqual(
            len(self.api.get_tags(limit=limit)["items"]), min(limit, count)
        )
        self.assertEqual(len(self.api.get_all_tags(limit=limit)), count)

    def test_get_tags_valid_properties(self):
        """Try to get specific properties of a tag."""
        self.api.add_tag()
        property_combinations = self.get_combinations(self.properties)
        for properties in property_combinations:
            tags = self.api.get_tags(fields=",".join(properties))
            for tag in tags["items"]:
                self.assertEqual(list(tag.keys()), list(properties))


class Fuzz(TestBase):
    def test_random_path(self):
        """API should not crash, even with invalid paths."""
        for _ in range(1000 if SLOW_TESTS else 10):
            path = "/" + self.get_random_string(length=random.randint(0, 300))
            method = random.choice(("delete", "get", "post", "put"))
            try:
                self.api._request(method, path)
            except (
                requests.exceptions.HTTPError,
                requests.packages.urllib3.exceptions.LocationParseError,
            ):
                pass
        self.api.ping()


class Helper(TestBase):
    """Tests for the helper functions."""

    def test_random_id(self):
        """Random IDs should always be valid."""
        for _ in range(100):
            self.assertTrue(self.is_id_valid(self.get_random_id()))

    def test_is_id_valid(self):
        """Trivial test for the is_id_valid() function."""
        self.assertTrue(self.is_id_valid("0" * 32))

        # ID has to be 32 chars.
        self.assertFalse(self.is_id_valid("0" * 31))

        # ID has to be contain only hex chars.
        self.assertFalse(self.is_id_valid("h" + "0" * 31))

    def test_is_timestamp_valid(self):
        """Trivial test for the is_timestamp_valid() function."""
        self.assertTrue(self.is_timestamp_valid(int(time.time() * 1000)))

        # Timestamp has to be positive.
        self.assertFalse(self.is_timestamp_valid(-1))

        # Timestamp can't be in the future.
        self.assertFalse(self.is_timestamp_valid(int((time.time() + 5) * 1000)))


class Miscellaneous(TestBase):
    @with_resource
    def test_same_id_different_type(self, filename):
        """Same IDs can be used if the types are different."""
        id_ = self.get_random_id()

        self.api.add_notebook(id_=id_)
        self.api.add_note(id_=id_)
        self.api.add_resource(id_=id_, filename=filename)
        self.api.add_tag(id_=id_)


class Regression(TestBase):
    @unittest.skip("Enable when the bug is fixed.")
    @unittest.skipIf(not SLOW_TESTS, "Generating the long string is slow.")
    def test_long_body(self):
        """
        https://github.com/laurent22/joplin/issues/5543
        Response HTTP 104: https://stackoverflow.com/a/52826181
        """
        # Use only one random character, since it's very slow already.
        body = self.get_random_string(1) * 10 ** 9
        self.api.add_notebook()
        note_id = self.api.add_note(body=body)
        self.assertEqual(self.api.get_note(id_=note_id)["title"], body)

    def test_note_tag_fields(self):
        """https://github.com/laurent22/joplin/issues/4407"""
        self.api.add_notebook()
        note_id = self.api.add_note()
        tag_id = self.api.add_tag()
        self.api.add_tag_to_note(tag_id=tag_id, note_id=note_id)

        notes = self.api.get_notes(tag_id=tag_id, fields="id")
        self.assertEqual(list(notes["items"][0].keys()), ["id"])

    def test_set_location(self):
        """https://github.com/laurent22/joplin/issues/3884"""

    def test_add_todo(self):
        """https://github.com/laurent22/joplin/issues/1687"""


class UseCase(TestBase):
    def test_remove_spaces_from_tags(self):
        """https://www.reddit.com/r/joplinapp/comments/pozric/batch_remove_spaces_from_all_tags/"""  # noqa: E501
        self.api.add_tag(title="tag with spaces")
        self.api.add_tag(title="another tag with spaces")

        def to_camel_case(name: str) -> str:
            name = sub(r"(_|-)+", " ", name).title().replace(" ", "")
            return "".join([name[0].lower(), name[1:]])

        tags = self.api.get_tags()["items"]
        for tag in tags:
            self.api.modify_tag(id_=tag["id"], title=to_camel_case(tag["title"]))

        tags = self.api.get_tags()["items"]
        for tag in tags:
            self.assertNotIn(" ", tag["title"])<|MERGE_RESOLUTION|>--- conflicted
+++ resolved
@@ -655,7 +655,6 @@
         self.assertEqual(len(search_result["items"]), 1)
         self.assertFalse(search_result["has_more"])
 
-<<<<<<< HEAD
     def test_search_query_special_chars(self):
         """
         Search should succeed even with special characters.
@@ -680,7 +679,7 @@
             result = self.api.search(query=query, type="folder")
             self.assertEqual(len(result["items"]), 1)
             self.assertEqual(result["items"][0]["title"], query)
-=======
+
     def test_search_all(self):
         """Search notebooks and return all results, unpaginated."""
         # Small limit and count to create/remove as less as possible items.
@@ -691,7 +690,6 @@
             self.api.add_notebook(title=title)
         self.assertEqual(len(self.api.search(**query)["items"]), min(limit, count))
         self.assertEqual(len(self.api.search_all(**query)), count)
->>>>>>> 3211ea9b
 
 
 class Tag(TestBase):
